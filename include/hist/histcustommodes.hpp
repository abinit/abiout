--- conflicted
+++ resolved
@@ -220,17 +220,12 @@
      */
     void setRandomType(const RandomType randomType);
 
-<<<<<<< HEAD
-
-=======
->>>>>>> 78f7d95b
     /**
      * @brief reserve This function allocate all the needed memory to build an hist
      * of ntime.
      * @param ntime Number of time step to reserve
      * @param dtset Use to know the dimensions of the structure to be used (natom mainly)
      */
-
     void reserve(unsigned ntime, const Dtset& dtset);
 
     /**
