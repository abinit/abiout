--- conflicted
+++ resolved
@@ -415,26 +415,17 @@
       norm += mass*displacements[iatom*3+d]*displacements[iatom*3+d];
     }
   }
-<<<<<<< HEAD
-  std::clog << "Before Bmass norm^2 " <<  norm*phys::b2A*phys::b2A << " sqrt() " << sqrt(norm)*phys::b2A << std::endl;
-  std::clog << "Bmass was at " << bmass[0] << " " << bmass[1] << " " << bmass[2] << std::endl;
-=======
   for ( unsigned d = 0 ; d < 3 ; ++ d )
     bmass[d] /= totalMass;
 
   //std::clog << "Before Bmass norm^2 " <<  norm*phys::b2A*phys::b2A << " sqrt() " << sqrt(norm)*phys::b2A << std::endl;
   //std::clog << "Bmass was at " << bmass[0] << " " << bmass[1] << " " << bmass[2] << std::endl;
->>>>>>> c680e699
 
   norm = 0;
   for ( unsigned iatom = 0 ; iatom < _natom ; ++iatom ) {
     double mass = MendeTable.mass[_znucl[_typat[iatom]-1]]/**phys::amu_emass*/; // type starts at 1
     for ( unsigned d = 0 ; d < 3 ; ++ d ){
-<<<<<<< HEAD
-      //displacements[iatom*3+d] -= bmass[d]/(_natom*mass);
-=======
       displacements[iatom*3+d] -= bmass[d];
->>>>>>> c680e699
       norm+=mass*displacements[iatom*3+d]*displacements[iatom*3+d];
       std::clog << phys::b2A*displacements[iatom*3+d] << " ";
     }
