/**
 * @file src/phononmode.cpp
 *
 * @brief 
 *
 * @author Jordan Bieder <jordan.bieder@cea.fr>
 *
 * @copyright Copyright 2014 Jordan Bieder
 *
 * This file is part of Agate.
 *
 * Agate is free software: you can redistribute it and/or modify
 * it under the terms of the GNU General Public License as published by
 * the Free Software Foundation, either version 3 of the License, or
 * (at your option) any later version.
 *
 * Agate is distributed in the hope that it will be useful,
 * but WITHOUT ANY WARRANTY; without even the implied warranty of
 * MERCHANTABILITY or FITNESS FOR A PARTICULAR PURPOSE.  See the
 * GNU General Public License for more details.
 *
 * You should have received a copy of the GNU General Public License
 * along with Agate.  If not, see <http://www.gnu.org/licenses/>.
 */


#include "phonons/phononmode.hpp"
#include "base/exception.hpp"
#include "base/utils.hpp"
#include "base/mendeleev.hpp"
#include "base/phys.hpp"
#include "base/geometry.hpp"
#include <cmath>
#include <iostream>
#include <typeinfo>

using namespace Agate;

//
PhononMode::PhononMode() :
  _natom(0),
  _hasASR(false),
#ifdef HAVE_EIGEN
  _qpt(),
  _d2cart(),
  _eigenVec(),
  _eigenDisp(),
  _frequencies(),
  _gprim(),
  _rprim(),	
  _asr(),
  _zeff(),  
#endif
  _mass()
{
#ifndef HAVE_EIGEN
  (void) (_hasASR);
  throw EXCEPTION("To use this functionnality you need to compile with EIGEN support",ERRABT);
#endif
}


//
PhononMode::PhononMode(unsigned natom) :
  _natom(natom),
  _hasASR(false),
#ifdef HAVE_EIGEN
  _qpt(),
  _d2cart(3*natom,3*natom),
  _eigenVec(3*natom,3*natom),
  _eigenDisp(3*natom,3*natom),
  _frequencies(),
  _gprim(),
  _rprim(),
  _asr(),
  _zeff(),
#endif
  _mass(natom)
{
#ifndef HAVE_EIGEN
  throw EXCEPTION("To use this functionnality you need to compile with EIGEN support",ERRABT);
#endif
}


//
PhononMode::~PhononMode() {
  ;
}


//
void PhononMode::resize(const unsigned natom) {
  _natom = natom;
  // resize matrix
#ifdef HAVE_EIGEN
  _d2cart.resize(3*_natom,3*_natom);
  _eigenVec.resize(3*_natom,3*natom);
  _eigenDisp.resize(3*_natom,3*natom);
  _frequencies.resize(3*_natom);
  _zeff.resize(_natom);
#endif 
  _mass.resize(_natom);
}

//
void PhononMode::computeForceCst(const geometry::vec3d& qpt, const Ddb& ddb) {
  this->resize(ddb.natom());

#ifdef HAVE_EIGEN
  const geometry::mat3d gprim = ddb.gprim();
  _gprim << gprim[0], gprim[1],gprim[2],
  gprim[3], gprim[4], gprim[5],
  gprim[6], gprim[7], gprim[8];

  // Initialize qpt
  _qpt << qpt[0], qpt[1], qpt[2];
#endif

  bool isNormalized = ddb.isNormalized();
  for ( unsigned iatom = 0 ; iatom < _natom ; ++iatom ) {
    _mass[iatom] = (isNormalized?1:MendeTable.mass[ddb.znucl().at(ddb.typat().at(iatom)-1)]*phys::amu_emass); // type starts at 1
  }

  try {
    this->computeForceCst(ddb.getDdb(qpt));
  }
  catch (Exception& e) {
    e.ADD("Abording",ERRDIV);
    throw e;
  }
}


/*Calculate Linear Repsonse of Phonons to a static dielectric field from DFPT*/
std::vector<double> PhononMode::lin_res(const geometry::vec3d& _qpt, geometry::vec3d &E_vec, double E_Amp, const Ddb& ddb) {
#ifndef HAVE_EIGEN
  throw EXCEPTION("To use this functionnality you need to compile with EIGEN support",ERRABT);
  (void) _qpt;
  (void) E_vec;
  (void) E_Amp;
  (void) ddb;
#else
  /*---- Get necessary Data ---*/

  //double E_Amp;
  //std::vector<double> E_vec(3);
  //E_vec = {1,0,0}; 
  //E_Amp = 10000; 

  _natom = ddb.natom();  					/// get natom 

  _zeff.clear();
  for ( unsigned iatom = 0 ; iatom < _natom ; ++iatom )
    _zeff.push_back(ddb.getZeff(iatom));

  geometry::mat3d rprim = ddb.rprim(); 			/// get rprim
  _rprim << rprim[0], rprim[1],rprim[2],
  rprim[3], rprim[4], rprim[5],
  rprim[6], rprim[7], rprim[8];
  double cell_V; 						/// get unit cell volume (bohr^3)
  cell_V = geometry::det(rprim);
  cell_V = cell_V*phys::b2A*phys::b2A*phys::b2A;

  /*Following lines: get Eigenfrequencies and Modes at Gamma */
  PhononMode gamma(_natom);
  gamma.computeASR(ddb);
  gamma.computeForceCst({{0,0,0}},ddb);
  std::vector<double> freq_gamma(3*_natom);
  std::vector<complex> disp_gamma(3*_natom*3*_natom);
  gamma.computeEigen(&freq_gamma[0],&disp_gamma[0]);
  for (unsigned m = 0; m < freq_gamma.size(); ++m){	/// Transform mode energies from Ha in THz                
    freq_gamma[m] = phys::Ha2THz * freq_gamma[m];	
    if (freq_gamma[m] < -1)
      throw EXCEPTION("NEGATIVE PHONON FREQUENCY FOUND: The linear response to an Electric-Field calculation makes only sense in stable structures. Fully relax your structure",ERRDIV);	
  }
  for ( unsigned iatom = 0 ; iatom < _natom ; ++iatom ) {
    _mass[iatom] = MendeTable.mass[ddb.znucl().at(ddb.typat().at(iatom)-1)]; // type starts at 1
  }	
  for ( unsigned i = 0; i < disp_gamma.size(); ++i ) {             
    disp_gamma[i] = disp_gamma[i].real()*pow(phys::amu_emass,0.5);
  }

  /*--------- Calculate diplacement under electric filed ---------*/ 
  /* 1. Calculate polarity of each mode and store*/
  /*** organization pol[i] = p(olarity)_m(ode)_(direction)x, p_m_y, p_m_z, p_m+1_x...*/	 
  std::vector<double> pol(3*freq_gamma.size());
  for (unsigned m = 3; m < freq_gamma.size(); ++m) { 
    for ( unsigned alpha = 0; alpha < 3; ++alpha) {
      for (unsigned i = 0; i < _natom; ++i) { 
        for(unsigned gamma = 0; gamma < 3; ++gamma) {				
          pol[m*3+alpha] = pol[m*3+alpha] + _zeff[i][geometry::mat3dind( alpha+1, gamma+1)] * disp_gamma[(m*3*_natom) + 3*i + gamma].real(); 	
        }
      }		
    } 
  }
  /*2. Calculate Displacements Matrix under Electric Field */ 
  /*** Size of Matrix tau = 9*iatom ***/ 
  /*** Organisatzion tau = d(isp)_(atom)i_(direc)_x_E(field)x, d_i_y_Ex, d_i_z_Ex, d_i_x_Ey... ***/ 
  std::vector<double> tau(9*_natom);
  for (unsigned m = 0	; m < freq_gamma.size(); ++m) { 
    for (unsigned i = 0; i < _natom; ++i) {
      for ( unsigned E_al = 0; E_al < 3; ++E_al) {			 
        tau[9*i+3*E_al+0] = tau[9*i+3*E_al+0] + phys::fac*pol[3*m + E_al]*disp_gamma[(m*3*_natom) + 3*i + 0].real()/(1e05*freq_gamma[m]*freq_gamma[m]);
        tau[9*i+3*E_al+1] = tau[9*i+3*E_al+1] + phys::fac*pol[3*m + E_al]*disp_gamma[(m*3*_natom) + 3*i + 1].real()/(1e05*freq_gamma[m]*freq_gamma[m]);
        tau[9*i+3*E_al+2] = tau[9*i+3*E_al+2] + phys::fac*pol[3*m + E_al]*disp_gamma[(m*3*_natom) + 3*i + 2].real()/(1e05*freq_gamma[m]*freq_gamma[m]);				
      }
    }
  }

  /*3. Calculate Real Space displacement in Angstrom  */ 
  /*			E_field * tau 		    */
  std::vector<double> disp_E(3*_natom);

  for (unsigned i = 0 ; i < _natom; ++i){ 
    disp_E[3*i + 0] = phys::A2b*(E_Amp*E_vec[0]*tau[9*i + 0] + E_Amp*E_vec[1]*tau[9*i + 3] + E_Amp*E_vec[2]*tau[9*i + 6]);  
    disp_E[3*i + 1] = phys::A2b*(E_Amp*E_vec[0]*tau[9*i + 1] + E_Amp*E_vec[1]*tau[9*i + 4] + E_Amp*E_vec[2]*tau[9*i + 7]);
    disp_E[3*i + 2] = phys::A2b*(E_Amp*E_vec[0]*tau[9*i + 2] + E_Amp*E_vec[1]*tau[9*i + 6] + E_Amp*E_vec[2]*tau[9*i + 8]);  
  }

  /*   Calculate vibronic dielectric constant  */
  /*Currently not used but kept if ever needed */ 
  geometry::mat3d diel; 
  for (unsigned m = 3; m < freq_gamma.size(); ++m) { 
    diel[geometry::mat3dind( 1, 1)] = diel[geometry::mat3dind( 1, 1)] + pol[m*3]*pol[m*3]/(freq_gamma[m]*freq_gamma[m]);
    diel[geometry::mat3dind( 1, 2)] = diel[geometry::mat3dind( 1, 2)] + pol[m*3]*pol[m*3+1]/(freq_gamma[m]*freq_gamma[m]);
    diel[geometry::mat3dind( 1, 3)] = diel[geometry::mat3dind( 1, 3)] + pol[m*3]*pol[m*3+2]/(freq_gamma[m]*freq_gamma[m]);

    diel[geometry::mat3dind( 2, 1)] = diel[geometry::mat3dind( 2, 1)] + pol[m*3+1]*pol[m*3]/(freq_gamma[m]*freq_gamma[m]);
    diel[geometry::mat3dind( 2, 2)] = diel[geometry::mat3dind( 2, 2)] + pol[m*3+1]*pol[m*3+1]/(freq_gamma[m]*freq_gamma[m]);
    diel[geometry::mat3dind( 2, 3)] = diel[geometry::mat3dind( 2, 3)] + pol[m*3+1]*pol[m*3+2]/(freq_gamma[m]*freq_gamma[m]);

    diel[geometry::mat3dind( 3, 1)] = diel[geometry::mat3dind( 3, 1)] + pol[m*3+2]*pol[m*3]/(freq_gamma[m]*freq_gamma[m]);
    diel[geometry::mat3dind( 3, 2)] = diel[geometry::mat3dind( 3, 2)] + pol[m*3+2]*pol[m*3+1]/(freq_gamma[m]*freq_gamma[m]);
    diel[geometry::mat3dind( 3, 3)] = diel[geometry::mat3dind( 3, 3)] + pol[m*3+2]*pol[m*3+2]/(freq_gamma[m]*freq_gamma[m]);	
  } 
  using geometry::operator*;
  diel = diel * (phys::fac/(phys::Eps_0 * cell_V));

  /*4. returen displacement under electric field */ 
  return disp_E;
#endif
}


//
void PhononMode::computeForceCst(const std::vector<Ddb::d2der>& ddb) {
  if ( _natom == 0 )
    throw EXCEPTION("You must initialize the number of atom (natom) before setting the dynamical matrix",ERRDIV);

  if ( _natom*_natom*9 > ddb.size() )
    throw EXCEPTION(std::string("Size mismatche in ddb: expected at least ")
        + utils::to_string(_natom*_natom*9)
        + std::string(" elements and got ")
        + utils::to_string(ddb.size()),ERRDIV);

  /*
     bool efield = ( ddb.size() == (_natom+1)*(_natom+1)*9);
     if ( !efield && _natom*_natom*9 != ddb.size() )
     throw EXCEPTION(std::string("Unexpected number of elemets in ddb: expecting ")
     + utils::to_string(_natom*_natom*9)
     + std::string(" or ")
     + utils::to_string((_natom+1)*(_natom+1)*9)
     + std::string(" elements and got ")
     + utils::to_string(ddb.size()),ERRDIV);
     */

#ifdef HAVE_EIGEN
  Eigen::Matrix<bool,Eigen::Dynamic,Eigen::Dynamic> check;
  check.resize(3*_natom,3*_natom);
  check.fill(true);
  // First loop : Construct and first basis change from reduced to cartesian (lines)
  for ( auto& elt : ddb ) {
    const unsigned idir1 = elt.first[0];
    const unsigned ipert1 = elt.first[1];
    const unsigned idir2 = elt.first[2];
    const unsigned ipert2 = elt.first[3];
    if ( !(idir1 < 3 && idir2 < 3 && ipert1 < _natom && ipert2 < _natom) ) continue;
    _d2cart(ipert2*3+idir2,ipert1*3+idir1) = elt.second;
<<<<<<< HEAD
    check(ipert2*3+idir2,ipert1*3+idir1) = 0;
=======
      check(ipert2*3+idir2,ipert1*3+idir1) = false;
>>>>>>> fa0a8f26
  }
  if ( check.any() )
    throw EXCEPTION("Missing some data in the DDB",ERRDIV);

  for ( unsigned ipert2 = 0 ; ipert2 < _natom ; ++ipert2 ) {
    for ( unsigned idir2 = 0 ; idir2 < 3 ; ++idir2 ) {
      for ( unsigned ipert1 = 0 ; ipert1 < _natom ; ++ipert1 ) {
        Eigen::Vector3cd d2red;
        d2red[0] = _d2cart(ipert2*3+idir2,ipert1*3  );
        d2red[1] = _d2cart(ipert2*3+idir2,ipert1*3+1);
        d2red[2] = _d2cart(ipert2*3+idir2,ipert1*3+2);
        const Eigen::Vector3cd d2cart(_gprim * d2red);
        _d2cart(ipert2*3+idir2,ipert1*3  ) = d2cart[0];
        _d2cart(ipert2*3+idir2,ipert1*3+1) = d2cart[1];
        _d2cart(ipert2*3+idir2,ipert1*3+2) = d2cart[2];
        //if ( efield && ipert1 == _natom-1 ) ind+=3; //
      }
    }
  }
  //Second loop : change basis from reduced to cartesian (columns)
  for ( unsigned ipert2 = 0 ; ipert2 < _natom ; ++ipert2 ) {
    for ( unsigned ipert1 = 0 ; ipert1 < _natom ; ++ipert1 ) {
      for ( unsigned idir1 = 0 ; idir1 < 3 ; ++idir1 ) {
        Eigen::Vector3cd d2red;
        d2red[0] = _d2cart(ipert2*3  ,ipert1*3+idir1);
        d2red[1] = _d2cart(ipert2*3+1,ipert1*3+idir1); 
        d2red[2] = _d2cart(ipert2*3+2,ipert1*3+idir1);
        const Eigen::Vector3cd d2cart(_gprim * d2red);
        _d2cart(ipert2*3  ,ipert1*3+idir1) = d2cart[0];
        _d2cart(ipert2*3+1,ipert1*3+idir1) = d2cart[1];
        _d2cart(ipert2*3+2,ipert1*3+idir1) = d2cart[2];
      }
    }
  }

  if ( _hasASR ) this->applyASR();
#else
  throw EXCEPTION("Functionnality not available without EIGEN support !!",ERRDIV);
#endif

}


void PhononMode::computeASR(const Ddb& ddb) {
  std::clog << "-- Computing Acousitc Sum Rule correction...";

  this->resize(ddb.natom());

#ifdef HAVE_EIGEN
  PhononMode phononGamma;

  try {
    phononGamma.computeForceCst({{0.0e0,0.0e0,0.0e0}}, ddb);
  }
  catch (Exception& e) {
    e.ADD("Can not calculate dynamical matrix for gamma q-pt -> Abording.",ERRDIV);
    throw e;
  }

  _asr.resize(3*_natom,3);
  _asr.fill(complex(0.0e0,0.0e0));
  for ( unsigned ipert1 = 0 ; ipert1 < _natom ; ++ipert1 ) {
    const unsigned iblock1 = ipert1*3;
    for ( unsigned ipert2 = 0 ; ipert2 < _natom ; ++ipert2 ) {
      const unsigned iblock2 = ipert2*3;
      //_asr.block(iblock1,0,3,3) += phonongamma._d2cart.block(iblock1,iblock2, 3, 3);
      _asr(iblock1  ,0) += phononGamma._d2cart(iblock1  ,iblock2  );
      _asr(iblock1  ,1) += phononGamma._d2cart(iblock1  ,iblock2+1);
      _asr(iblock1  ,2) += phononGamma._d2cart(iblock1  ,iblock2+2);
      _asr(iblock1+1,0) += phononGamma._d2cart(iblock1+1,iblock2+0);
      _asr(iblock1+1,1) += phononGamma._d2cart(iblock1+1,iblock2+1);
      _asr(iblock1+1,2) += phononGamma._d2cart(iblock1+1,iblock2+2);
      _asr(iblock1+2,0) += phononGamma._d2cart(iblock1+2,iblock2+0);
      _asr(iblock1+2,1) += phononGamma._d2cart(iblock1+2,iblock2+1);
      _asr(iblock1+2,2) += phononGamma._d2cart(iblock1+2,iblock2+2);
    }
  }
  //std::clog << std::endl << _asr << std::endl;
  std::clog << "Done --" << std::endl;
  _hasASR = true;
#else
  throw EXCEPTION("Functionnality not available without EIGEN support !!",ERRDIV);
#endif
}

void PhononMode::applyASR() {
#ifdef HAVE_EIGEN
  std::clog << "-- Applying Acoustic Sum Rule correction...";

  if ( !_hasASR )
    throw EXCEPTION("ASR Can not been applied since it has not been calculated",ERRDIV);

  for ( unsigned ipert1 = 0 ; ipert1 < _natom ; ++ipert1 ) {
    const unsigned iblock1 = ipert1*3;
    //_d2cart.block(iblock1,iblock1, 3, 3) -= _asr.block(iblock1,0,3,3) 
    _d2cart(iblock1  ,iblock1  ) -= _asr(iblock1  ,0);
    _d2cart(iblock1  ,iblock1+1) -= _asr(iblock1  ,1);
    _d2cart(iblock1  ,iblock1+2) -= _asr(iblock1  ,2);
    _d2cart(iblock1+1,iblock1+0) -= _asr(iblock1+1,0);
    _d2cart(iblock1+1,iblock1+1) -= _asr(iblock1+1,1);
    _d2cart(iblock1+1,iblock1+2) -= _asr(iblock1+1,2);
    _d2cart(iblock1+2,iblock1+0) -= _asr(iblock1+2,0);
    _d2cart(iblock1+2,iblock1+1) -= _asr(iblock1+2,1);
    _d2cart(iblock1+2,iblock1+2) -= _asr(iblock1+2,2);
  }
  std::clog << "Done --" << std::endl;
#else
  throw EXCEPTION("Functionnality not available without EIGEN support !!",ERRDIV);
#endif
}


//
void PhononMode::computeEigen(double *freq, complex *mode ) {

#ifdef HAVE_EIGEN
  // Build dynamical matrix
  Eigen::MatrixXcd dynMat(3*_natom,3*_natom);
  for ( unsigned iblock1 = 0 ; iblock1 < _natom ; ++iblock1 ) {
    const double mass1 = _mass[iblock1];
    for ( unsigned iblock2= 0 ; iblock2 < _natom ; ++iblock2 ) {
      const double invsqrtM1M2 = 1.0e0/(sqrt(mass1*_mass[iblock2]));
      dynMat(iblock1*3  , iblock2*3  ) = _d2cart(iblock1*3  ,iblock2*3  )*invsqrtM1M2;
      dynMat(iblock1*3  , iblock2*3+1) = _d2cart(iblock1*3  ,iblock2*3+1)*invsqrtM1M2;
      dynMat(iblock1*3  , iblock2*3+2) = _d2cart(iblock1*3  ,iblock2*3+2)*invsqrtM1M2;
    }
    for ( unsigned iblock2= 0 ; iblock2 < _natom ; ++iblock2 ) {
      const double invsqrtM1M2 = 1.0e0/(sqrt(mass1*_mass[iblock2]));
      dynMat(iblock1*3+1, iblock2*3  ) = _d2cart(iblock1*3+1,iblock2*3  )*invsqrtM1M2;
      dynMat(iblock1*3+1, iblock2*3+1) = _d2cart(iblock1*3+1,iblock2*3+1)*invsqrtM1M2;
      dynMat(iblock1*3+1, iblock2*3+2) = _d2cart(iblock1*3+1,iblock2*3+2)*invsqrtM1M2;
    }
    for ( unsigned iblock2= 0 ; iblock2 < _natom ; ++iblock2 ) {
      const double invsqrtM1M2 = 1.0e0/(sqrt(mass1*_mass[iblock2]));
      dynMat(iblock1*3+2, iblock2*3  ) = _d2cart(iblock1*3+2,iblock2*3  )*invsqrtM1M2;
      dynMat(iblock1*3+2, iblock2*3+1) = _d2cart(iblock1*3+2,iblock2*3+1)*invsqrtM1M2;
      dynMat(iblock1*3+2, iblock2*3+2) = _d2cart(iblock1*3+2,iblock2*3+2)*invsqrtM1M2;

    }
  }
  //Make it hermitian/SelfAdjoint
  dynMat = (dynMat + dynMat.adjoint() )*0.5e0;

  Eigen::SelfAdjointEigenSolver<Eigen::MatrixXcd> solver(dynMat);
  auto eigenvalues = solver.eigenvalues();
  _eigenVec = solver.eigenvectors();
  /*
     std::cout.setf(std::ios::fixed, std::ios::floatfield);
     std::cout.setf(std::ios::right, std::ios::adjustfield);
     std::cout.precision(5);
     std::cout << "# For Q-pt " << std::setw(9) << _qpt[0] << std::setw(9) << _qpt[1]  << std::setw(9) << _qpt [2]
     <<" frequencies are [Ha]:" << std::endl;;
     std::cout.setf(std::ios::scientific, std::ios::floatfield);
     std::cout.precision(6);
     */
  for ( unsigned imode = 0 ; imode < _natom ; ++imode ) {
    const double freq0 = eigenvalues(imode*3  );
    const double freq1 = eigenvalues(imode*3+1);
    const double freq2 = eigenvalues(imode*3+2);
    _frequencies[imode*3  ] = ( freq0 < 0.0e0 ) ? -std::sqrt(-freq0) : std::sqrt(freq0);
    _frequencies[imode*3+1] = ( freq1 < 0.0e0 ) ? -std::sqrt(-freq1) : std::sqrt(freq1);
    _frequencies[imode*3+2] = ( freq2 < 0.0e0 ) ? -std::sqrt(-freq2) : std::sqrt(freq2);
    /*
       std::cout << std::setw(14) << _frequencies[imode*3  ]
       << std::setw(14) << _frequencies[imode*3+1]
       << std::setw(14) << _frequencies[imode*3+2] << std::endl;
       */
  }

  for ( unsigned imode = 0 ; imode < 3*_natom ; ++imode ) {
    auto mode = _eigenVec.col(imode).normalized();
    for ( unsigned iatom = 0 ; iatom < 3*_natom ; ++iatom ) {
      const double factor = 1.e0/sqrt(_mass[iatom/3]);
      _eigenDisp(imode,iatom) = mode(iatom)*factor;
    }
  }

  // Force all coeff smaller than 1e-7 to be 0 (mimic anaddb)
  for ( unsigned imode = 0 ; imode < 3*_natom ; ++imode ) {
    for ( unsigned iatom = 0 ; iatom < 3*_natom ; ++iatom ) {
      using std::abs;
      auto tmp = _eigenDisp(imode,iatom);
      _eigenDisp(imode,iatom) = complex((abs(tmp.real()) > 1e-7 ? tmp.real() : 0), (abs(tmp.imag()) > 1e-7 ? tmp.imag() : 0));
    }
  }

  if ( freq != nullptr ) {
    //copy frequencies
    Eigen::Map<Eigen::VectorXd> mfreq(freq,3*_natom);
    mfreq = _frequencies;
  }
  if ( mode != nullptr ) {
    //copy eigendisp
    // Be carefull, each column is a mode but Matrix are colWise by default whereas the modes are "rowwise" mode by mode |mode 1      |mode 2      | 
    Eigen::Map<Eigen::Matrix<complex,Eigen::Dynamic,Eigen::Dynamic,Eigen::RowMajor>> mdisp(mode,3*_natom,3*_natom);
    mdisp = _eigenDisp;
  }

  /*
     std::cout << "# Eigen displacements are (columnwise) [bohr]:" << std::endl;
     for ( unsigned iatom = 0 ; iatom < 3*_natom ; ++iatom ) {
     for ( unsigned imode = 0 ; imode < 3*_natom ; ++imode ) {
     std::cout << std::setw(15) << _eigenDisp(imode,iatom).real();
     }
     std::cout << std::endl;
     }
     */
#else
  throw EXCEPTION("Functionnality not available without EIGEN support !!",ERRDIV);
  (void) freq;
  (void) mode;
#endif
}


//
void PhononMode::computeAllEigen(const Ddb& ddb, double *freq, complex *modes) {
  _natom = ddb.natom();
  // resize matrix
#ifdef HAVE_EIGEN
  _d2cart.resize(3*_natom,3*_natom);
  _eigenVec.resize(3*_natom,3*_natom);
  _eigenDisp.resize(3*_natom,3*_natom);
  _frequencies.resize(3*_natom);
  _mass.resize(_natom);
  const geometry::mat3d gprim = ddb.gprim();
  _gprim << gprim[0], gprim[1],gprim[2],
  gprim[3], gprim[4], gprim[5],
  gprim[6], gprim[7], gprim[8];

  bool isNormalized = ddb.isNormalized();
  for ( unsigned iatom = 0 ; iatom < _natom ; ++iatom ) {
    _mass[iatom] = (isNormalized?1.:MendeTable.mass[ddb.znucl().at(ddb.typat().at(iatom)-1)]*phys::amu_emass); // type starts at 1
  }

  unsigned iqpt = 0;
  for ( auto& qpt : ddb.getQpts() ) {
    // Initialize qpt
    _qpt << qpt[0], qpt[1], qpt[2];

    try {
      this->computeForceCst(ddb.getDdb(qpt));
      double *qfreq = nullptr;
      complex *qmode = nullptr;
      if ( freq != nullptr ) {
        qfreq = &freq[iqpt*3*_natom];
        if ( modes != nullptr )
          qmode = &modes[iqpt*3*_natom*3*_natom];
      }
      this->computeEigen(qfreq,qmode);
    }
    catch (Exception& e) {
      e.ADD("Abording",ERRDIV);
      throw e;
    }
    ++iqpt;
  }
#else
  throw EXCEPTION("Functionnality not available without EIGEN support !!",ERRDIV);
  (void) freq;
  (void) modes;
#endif
}<|MERGE_RESOLUTION|>--- conflicted
+++ resolved
@@ -110,8 +110,8 @@
 #ifdef HAVE_EIGEN
   const geometry::mat3d gprim = ddb.gprim();
   _gprim << gprim[0], gprim[1],gprim[2],
-  gprim[3], gprim[4], gprim[5],
-  gprim[6], gprim[7], gprim[8];
+         gprim[3], gprim[4], gprim[5],
+         gprim[6], gprim[7], gprim[8];
 
   // Initialize qpt
   _qpt << qpt[0], qpt[1], qpt[2];
@@ -130,6 +130,61 @@
     throw e;
   }
 }
+
+
+/*Function to read Born-Effective Charges (_zeff) out of ddb and translate it into C/A*/
+const std::vector<geometry::mat3d> PhononMode::getzeff(const geometry::vec3d& qpt, const Ddb& ddb1, const std::vector<Ddb::d2der>& ddb2) {
+#ifndef HAVE_EIGEN
+  throw EXCEPTION("To use this functionnality you need to compile with EIGEN support",ERRABT);
+  (void) qpt;
+  (void) ddb1;
+  (void) ddb2;
+#else
+	this->resize(ddb1.natom());	/// resize variables
+	_natom = ddb1.natom();		/// get number of atoms
+	_qpt << qpt[0], qpt[1], qpt[2]; /// get q_point (Always Gamma) 
+	
+	geometry::mat3d gprim = ddb1.gprim(); /// get gprim
+ 	 _gprim << gprim[0], gprim[1],gprim[2],
+         gprim[3], gprim[4], gprim[5],
+         gprim[6], gprim[7], gprim[8];
+
+	geometry::mat3d rprim = ddb1.rprim(); /// get rprim
+ 	 _rprim << rprim[0], rprim[1],rprim[2],
+         rprim[3], rprim[4], rprim[5],
+         rprim[6], rprim[7], rprim[8];
+	
+	auto zion = ddb1.zion();  ///get zion 
+	auto typat = ddb1.typat();  ///get zion 
+	
+	/* Read values from ddb into _zeff*/
+	for ( auto& elt : ddb2 ) {
+    		const unsigned idir1 = elt.first[0];
+    		const unsigned ipert1 = elt.first[1];
+   		const unsigned idir2 = elt.first[2];
+  		const unsigned ipert2 = elt.first[3];
+	if ( !(idir1 < 3 && idir2 < 3 && ipert1 == _natom+1 && ipert2 < _natom) ) continue;
+    		_zeff[ipert2][geometry::mat3dind( idir1+1, idir2+1)] = elt.second.real();
+	}  	
+	/*Change unit/add zion on diagonal axis of BEC-Tensor*/
+	for ( unsigned ipert2 = 0 ; ipert2 < _natom ; ++ipert2 ) {
+		for ( unsigned idir1 = 1 ; idir1 <= 3 ; ++idir1 ) {
+			for ( unsigned idir2 = 1 ; idir2 <= 3; ++idir2 ) {
+					if ( std::abs(_zeff[ipert2][geometry::mat3dind( idir1, idir2)])  > pow(10,-10) && idir1 == idir2  ) {
+							_zeff[ipert2][geometry::mat3dind( idir1, idir2)] = ( _zeff[ipert2][geometry::mat3dind( idir1, idir2)]/(2*phys::pi)) + zion[typat[ipert2]-1];		
+					}
+					else if ( std::abs(_zeff[ipert2][geometry::mat3dind( idir1, idir2)])   > pow(10,-10) && idir1 != idir2 ) { 
+						_zeff[ipert2][geometry::mat3dind( idir1, idir2)] =  _zeff[ipert2][geometry::mat3dind( idir1, idir2)]*_rprim(idir1-1,idir1-1)*_gprim(idir2-1,idir2-1)/(2*phys::pi);
+					}				
+					else { 
+						_zeff[ipert2][geometry::mat3dind( idir1, idir2)] = 0; 
+					}	
+			}
+    		}
+  	}
+	return _zeff;			
+#endif
+} 
 
 
 /*Calculate Linear Repsonse of Phonons to a static dielectric field from DFPT*/
@@ -141,108 +196,112 @@
   (void) E_Amp;
   (void) ddb;
 #else
-  /*---- Get necessary Data ---*/
-
-  //double E_Amp;
-  //std::vector<double> E_vec(3);
-  //E_vec = {1,0,0}; 
-  //E_Amp = 10000; 
-
-  _natom = ddb.natom();  					/// get natom 
-
-  _zeff.clear();
-  for ( unsigned iatom = 0 ; iatom < _natom ; ++iatom )
-    _zeff.push_back(ddb.getZeff(iatom));
-
-  geometry::mat3d rprim = ddb.rprim(); 			/// get rprim
-  _rprim << rprim[0], rprim[1],rprim[2],
-  rprim[3], rprim[4], rprim[5],
-  rprim[6], rprim[7], rprim[8];
-  double cell_V; 						/// get unit cell volume (bohr^3)
-  cell_V = geometry::det(rprim);
-  cell_V = cell_V*phys::b2A*phys::b2A*phys::b2A;
-
-  /*Following lines: get Eigenfrequencies and Modes at Gamma */
-  PhononMode gamma(_natom);
-  gamma.computeASR(ddb);
-  gamma.computeForceCst({{0,0,0}},ddb);
-  std::vector<double> freq_gamma(3*_natom);
-  std::vector<complex> disp_gamma(3*_natom*3*_natom);
-  gamma.computeEigen(&freq_gamma[0],&disp_gamma[0]);
-  for (unsigned m = 0; m < freq_gamma.size(); ++m){	/// Transform mode energies from Ha in THz                
-    freq_gamma[m] = phys::Ha2THz * freq_gamma[m];	
-    if (freq_gamma[m] < -1)
-      throw EXCEPTION("NEGATIVE PHONON FREQUENCY FOUND: The linear response to an Electric-Field calculation makes only sense in stable structures. Fully relax your structure",ERRDIV);	
-  }
-  for ( unsigned iatom = 0 ; iatom < _natom ; ++iatom ) {
-    _mass[iatom] = MendeTable.mass[ddb.znucl().at(ddb.typat().at(iatom)-1)]; // type starts at 1
-  }	
-  for ( unsigned i = 0; i < disp_gamma.size(); ++i ) {             
-    disp_gamma[i] = disp_gamma[i].real()*pow(phys::amu_emass,0.5);
-  }
-
-  /*--------- Calculate diplacement under electric filed ---------*/ 
-  /* 1. Calculate polarity of each mode and store*/
-  /*** organization pol[i] = p(olarity)_m(ode)_(direction)x, p_m_y, p_m_z, p_m+1_x...*/	 
-  std::vector<double> pol(3*freq_gamma.size());
-  for (unsigned m = 3; m < freq_gamma.size(); ++m) { 
-    for ( unsigned alpha = 0; alpha < 3; ++alpha) {
-      for (unsigned i = 0; i < _natom; ++i) { 
-        for(unsigned gamma = 0; gamma < 3; ++gamma) {				
-          pol[m*3+alpha] = pol[m*3+alpha] + _zeff[i][geometry::mat3dind( alpha+1, gamma+1)] * disp_gamma[(m*3*_natom) + 3*i + gamma].real(); 	
+	/*---- Get necessary Data ---*/
+	
+	//double E_Amp;
+	//std::vector<double> E_vec(3);
+        //E_vec = {1,0,0}; 
+	//E_Amp = 10000; 
+	
+	_natom = ddb.natom();  					/// get natom 
+	_zeff = getzeff(_qpt, ddb, ddb.getDdb(_qpt)); 		/// get BEC-Tensors
+	for (unsigned i = 0; i < _zeff.size(); i++) {
+		if (_zeff[i][geometry::mat3dind( 2,1 )] == 0 ){ 
+			  _zeff[i][geometry::mat3dind( 1, 2)] = 0; 
+		}	
+		if (_zeff[i][geometry::mat3dind( 3,1 )] == 0 ){ 
+			  _zeff[i][geometry::mat3dind( 1, 3)] = 0; 
+		}     		
+	} 
+
+	geometry::mat3d rprim = ddb.rprim(); 			/// get rprim
+ 	 _rprim << rprim[0], rprim[1],rprim[2],
+         rprim[3], rprim[4], rprim[5],
+         rprim[6], rprim[7], rprim[8];
+	double cell_V; 						/// get unit cell volume (bohr^3)
+	cell_V = geometry::det(rprim);
+	cell_V = cell_V*phys::b2A*phys::b2A*phys::b2A;
+       	
+	/*Following lines: get Eigenfrequencies and Modes at Gamma */
+	PhononMode gamma(_natom);
+	gamma.computeASR(ddb);
+	gamma.computeForceCst({{0,0,0}},ddb);
+	std::vector<double> freq_gamma(3*_natom);
+	std::vector<complex> disp_gamma(3*_natom*3*_natom);
+	gamma.computeEigen(&freq_gamma[0],&disp_gamma[0]);
+	for (unsigned m = 0; m < freq_gamma.size(); ++m){	/// Transform mode energies from Ha in THz                
+		freq_gamma[m] = phys::Ha2THz * freq_gamma[m];	
+		if (freq_gamma[m] < -1)
+			throw EXCEPTION("NEGATIVE PHONON FREQUENCY FOUND: The linear response to an Electric-Field calculation makes only sense in stable structures. Fully relax your structure",ERRDIV);	
+	}
+        for ( unsigned iatom = 0 ; iatom < _natom ; ++iatom ) {
+            _mass[iatom] = MendeTable.mass[ddb.znucl().at(ddb.typat().at(iatom)-1)]; // type starts at 1
+        }	
+	for ( unsigned i = 0; i < disp_gamma.size(); ++i ) {             
+            disp_gamma[i] = disp_gamma[i].real()*pow(phys::amu_emass,0.5);
         }
-      }		
-    } 
-  }
-  /*2. Calculate Displacements Matrix under Electric Field */ 
-  /*** Size of Matrix tau = 9*iatom ***/ 
-  /*** Organisatzion tau = d(isp)_(atom)i_(direc)_x_E(field)x, d_i_y_Ex, d_i_z_Ex, d_i_x_Ey... ***/ 
-  std::vector<double> tau(9*_natom);
-  for (unsigned m = 0	; m < freq_gamma.size(); ++m) { 
-    for (unsigned i = 0; i < _natom; ++i) {
-      for ( unsigned E_al = 0; E_al < 3; ++E_al) {			 
-        tau[9*i+3*E_al+0] = tau[9*i+3*E_al+0] + phys::fac*pol[3*m + E_al]*disp_gamma[(m*3*_natom) + 3*i + 0].real()/(1e05*freq_gamma[m]*freq_gamma[m]);
-        tau[9*i+3*E_al+1] = tau[9*i+3*E_al+1] + phys::fac*pol[3*m + E_al]*disp_gamma[(m*3*_natom) + 3*i + 1].real()/(1e05*freq_gamma[m]*freq_gamma[m]);
-        tau[9*i+3*E_al+2] = tau[9*i+3*E_al+2] + phys::fac*pol[3*m + E_al]*disp_gamma[(m*3*_natom) + 3*i + 2].real()/(1e05*freq_gamma[m]*freq_gamma[m]);				
-      }
-    }
-  }
-
-  /*3. Calculate Real Space displacement in Angstrom  */ 
-  /*			E_field * tau 		    */
-  std::vector<double> disp_E(3*_natom);
-
-  for (unsigned i = 0 ; i < _natom; ++i){ 
-    disp_E[3*i + 0] = phys::A2b*(E_Amp*E_vec[0]*tau[9*i + 0] + E_Amp*E_vec[1]*tau[9*i + 3] + E_Amp*E_vec[2]*tau[9*i + 6]);  
-    disp_E[3*i + 1] = phys::A2b*(E_Amp*E_vec[0]*tau[9*i + 1] + E_Amp*E_vec[1]*tau[9*i + 4] + E_Amp*E_vec[2]*tau[9*i + 7]);
-    disp_E[3*i + 2] = phys::A2b*(E_Amp*E_vec[0]*tau[9*i + 2] + E_Amp*E_vec[1]*tau[9*i + 6] + E_Amp*E_vec[2]*tau[9*i + 8]);  
-  }
-
-  /*   Calculate vibronic dielectric constant  */
-  /*Currently not used but kept if ever needed */ 
-  geometry::mat3d diel; 
-  for (unsigned m = 3; m < freq_gamma.size(); ++m) { 
-    diel[geometry::mat3dind( 1, 1)] = diel[geometry::mat3dind( 1, 1)] + pol[m*3]*pol[m*3]/(freq_gamma[m]*freq_gamma[m]);
-    diel[geometry::mat3dind( 1, 2)] = diel[geometry::mat3dind( 1, 2)] + pol[m*3]*pol[m*3+1]/(freq_gamma[m]*freq_gamma[m]);
-    diel[geometry::mat3dind( 1, 3)] = diel[geometry::mat3dind( 1, 3)] + pol[m*3]*pol[m*3+2]/(freq_gamma[m]*freq_gamma[m]);
-
-    diel[geometry::mat3dind( 2, 1)] = diel[geometry::mat3dind( 2, 1)] + pol[m*3+1]*pol[m*3]/(freq_gamma[m]*freq_gamma[m]);
-    diel[geometry::mat3dind( 2, 2)] = diel[geometry::mat3dind( 2, 2)] + pol[m*3+1]*pol[m*3+1]/(freq_gamma[m]*freq_gamma[m]);
-    diel[geometry::mat3dind( 2, 3)] = diel[geometry::mat3dind( 2, 3)] + pol[m*3+1]*pol[m*3+2]/(freq_gamma[m]*freq_gamma[m]);
-
-    diel[geometry::mat3dind( 3, 1)] = diel[geometry::mat3dind( 3, 1)] + pol[m*3+2]*pol[m*3]/(freq_gamma[m]*freq_gamma[m]);
-    diel[geometry::mat3dind( 3, 2)] = diel[geometry::mat3dind( 3, 2)] + pol[m*3+2]*pol[m*3+1]/(freq_gamma[m]*freq_gamma[m]);
-    diel[geometry::mat3dind( 3, 3)] = diel[geometry::mat3dind( 3, 3)] + pol[m*3+2]*pol[m*3+2]/(freq_gamma[m]*freq_gamma[m]);	
-  } 
-  using geometry::operator*;
-  diel = diel * (phys::fac/(phys::Eps_0 * cell_V));
-
-  /*4. returen displacement under electric field */ 
-  return disp_E;
-#endif
-}
-
-
+
+	/*--------- Calculate diplacement under electric filed ---------*/ 
+	/* 1. Calculate polarity of each mode and store*/
+	/*** organization pol[i] = p(olarity)_m(ode)_(direction)x, p_m_y, p_m_z, p_m+1_x...*/	 
+	std::vector<double> pol(3*freq_gamma.size());
+	for (unsigned m = 3; m < freq_gamma.size(); ++m) { 
+		for ( unsigned alpha = 0; alpha < 3; ++alpha) {
+			for (unsigned i = 0; i < _natom; ++i) { 
+				for(unsigned gamma = 0; gamma < 3; ++gamma) {				
+				pol[m*3+alpha] = pol[m*3+alpha] + _zeff[i][geometry::mat3dind( alpha+1, gamma+1)] * disp_gamma[(m*3*_natom) + 3*i + gamma].real(); 	
+				}
+			}		
+		} 
+	}
+	/*2. Calculate Displacements Matrix under Electric Field */ 
+	/*** Size of Matrix tau = 9*iatom ***/ 
+	/*** Organisatzion tau = d(isp)_(atom)i_(direc)_x_E(field)x, d_i_y_Ex, d_i_z_Ex, d_i_x_Ey... ***/ 
+	std::vector<double> tau(9*_natom);
+	for (unsigned m = 0	; m < freq_gamma.size(); ++m) { 
+		for (unsigned i = 0; i < _natom; ++i) {
+			for ( unsigned E_al = 0; E_al < 3; ++E_al) {			 
+			tau[9*i+3*E_al+0] = tau[9*i+3*E_al+0] + phys::fac*pol[3*m + E_al]*disp_gamma[(m*3*_natom) + 3*i + 0].real()/(1e05*freq_gamma[m]*freq_gamma[m]);
+			tau[9*i+3*E_al+1] = tau[9*i+3*E_al+1] + phys::fac*pol[3*m + E_al]*disp_gamma[(m*3*_natom) + 3*i + 1].real()/(1e05*freq_gamma[m]*freq_gamma[m]);
+			tau[9*i+3*E_al+2] = tau[9*i+3*E_al+2] + phys::fac*pol[3*m + E_al]*disp_gamma[(m*3*_natom) + 3*i + 2].real()/(1e05*freq_gamma[m]*freq_gamma[m]);				
+			}
+		}
+	}
+
+	/*3. Calculate Real Space displacement in Angstrom  */ 
+	/*			E_field * tau 		    */
+	std::vector<double> disp_E(3*_natom);
+	
+	for (unsigned i = 0 ; i < _natom; ++i){ 
+		disp_E[3*i + 0] = phys::A2b*(E_Amp*E_vec[0]*tau[9*i + 0] + E_Amp*E_vec[1]*tau[9*i + 3] + E_Amp*E_vec[2]*tau[9*i + 6]);  
+		disp_E[3*i + 1] = phys::A2b*(E_Amp*E_vec[0]*tau[9*i + 1] + E_Amp*E_vec[1]*tau[9*i + 4] + E_Amp*E_vec[2]*tau[9*i + 7]);
+		disp_E[3*i + 2] = phys::A2b*(E_Amp*E_vec[0]*tau[9*i + 2] + E_Amp*E_vec[1]*tau[9*i + 6] + E_Amp*E_vec[2]*tau[9*i + 8]);  
+	}
+	
+	/*   Calculate vibronic dielectric constant  */
+        /*Currently not used but kept if ever needed */ 
+	geometry::mat3d diel; 
+	for (unsigned m = 3; m < freq_gamma.size(); ++m) { 
+		diel[geometry::mat3dind( 1, 1)] = diel[geometry::mat3dind( 1, 1)] + pol[m*3]*pol[m*3]/(freq_gamma[m]*freq_gamma[m]);
+		diel[geometry::mat3dind( 1, 2)] = diel[geometry::mat3dind( 1, 2)] + pol[m*3]*pol[m*3+1]/(freq_gamma[m]*freq_gamma[m]);
+		diel[geometry::mat3dind( 1, 3)] = diel[geometry::mat3dind( 1, 3)] + pol[m*3]*pol[m*3+2]/(freq_gamma[m]*freq_gamma[m]);
+
+		diel[geometry::mat3dind( 2, 1)] = diel[geometry::mat3dind( 2, 1)] + pol[m*3+1]*pol[m*3]/(freq_gamma[m]*freq_gamma[m]);
+		diel[geometry::mat3dind( 2, 2)] = diel[geometry::mat3dind( 2, 2)] + pol[m*3+1]*pol[m*3+1]/(freq_gamma[m]*freq_gamma[m]);
+		diel[geometry::mat3dind( 2, 3)] = diel[geometry::mat3dind( 2, 3)] + pol[m*3+1]*pol[m*3+2]/(freq_gamma[m]*freq_gamma[m]);
+
+		diel[geometry::mat3dind( 3, 1)] = diel[geometry::mat3dind( 3, 1)] + pol[m*3+2]*pol[m*3]/(freq_gamma[m]*freq_gamma[m]);
+		diel[geometry::mat3dind( 3, 2)] = diel[geometry::mat3dind( 3, 2)] + pol[m*3+2]*pol[m*3+1]/(freq_gamma[m]*freq_gamma[m]);
+		diel[geometry::mat3dind( 3, 3)] = diel[geometry::mat3dind( 3, 3)] + pol[m*3+2]*pol[m*3+2]/(freq_gamma[m]*freq_gamma[m]);	
+	} 
+        diel = geometry::sc_mult(diel, phys::fac/(phys::Eps_0 * cell_V));
+	
+	/*4. returen displacement under electric field */ 
+	return disp_E;
+#endif
+}
+
+ 
 //
 void PhononMode::computeForceCst(const std::vector<Ddb::d2der>& ddb) {
   if ( _natom == 0 )
@@ -255,20 +314,20 @@
         + utils::to_string(ddb.size()),ERRDIV);
 
   /*
-     bool efield = ( ddb.size() == (_natom+1)*(_natom+1)*9);
-     if ( !efield && _natom*_natom*9 != ddb.size() )
-     throw EXCEPTION(std::string("Unexpected number of elemets in ddb: expecting ")
-     + utils::to_string(_natom*_natom*9)
-     + std::string(" or ")
-     + utils::to_string((_natom+1)*(_natom+1)*9)
-     + std::string(" elements and got ")
-     + utils::to_string(ddb.size()),ERRDIV);
-     */
-
-#ifdef HAVE_EIGEN
-  Eigen::Matrix<bool,Eigen::Dynamic,Eigen::Dynamic> check;
+  bool efield = ( ddb.size() == (_natom+1)*(_natom+1)*9);
+  if ( !efield && _natom*_natom*9 != ddb.size() )
+    throw EXCEPTION(std::string("Unexpected number of elemets in ddb: expecting ")
+        + utils::to_string(_natom*_natom*9)
+        + std::string(" or ")
+        + utils::to_string((_natom+1)*(_natom+1)*9)
+        + std::string(" elements and got ")
+        + utils::to_string(ddb.size()),ERRDIV);
+        */
+
+#ifdef HAVE_EIGEN
+  Eigen::Matrix<short,Eigen::Dynamic,Eigen::Dynamic> check;
   check.resize(3*_natom,3*_natom);
-  check.fill(true);
+  check.setOnes();
   // First loop : Construct and first basis change from reduced to cartesian (lines)
   for ( auto& elt : ddb ) {
     const unsigned idir1 = elt.first[0];
@@ -277,11 +336,7 @@
     const unsigned ipert2 = elt.first[3];
     if ( !(idir1 < 3 && idir2 < 3 && ipert1 < _natom && ipert2 < _natom) ) continue;
     _d2cart(ipert2*3+idir2,ipert1*3+idir1) = elt.second;
-<<<<<<< HEAD
-    check(ipert2*3+idir2,ipert1*3+idir1) = 0;
-=======
       check(ipert2*3+idir2,ipert1*3+idir1) = false;
->>>>>>> fa0a8f26
   }
   if ( check.any() )
     throw EXCEPTION("Missing some data in the DDB",ERRDIV);
@@ -429,14 +484,14 @@
   auto eigenvalues = solver.eigenvalues();
   _eigenVec = solver.eigenvectors();
   /*
-     std::cout.setf(std::ios::fixed, std::ios::floatfield);
-     std::cout.setf(std::ios::right, std::ios::adjustfield);
-     std::cout.precision(5);
-     std::cout << "# For Q-pt " << std::setw(9) << _qpt[0] << std::setw(9) << _qpt[1]  << std::setw(9) << _qpt [2]
-     <<" frequencies are [Ha]:" << std::endl;;
-     std::cout.setf(std::ios::scientific, std::ios::floatfield);
-     std::cout.precision(6);
-     */
+  std::cout.setf(std::ios::fixed, std::ios::floatfield);
+  std::cout.setf(std::ios::right, std::ios::adjustfield);
+  std::cout.precision(5);
+  std::cout << "# For Q-pt " << std::setw(9) << _qpt[0] << std::setw(9) << _qpt[1]  << std::setw(9) << _qpt [2]
+    <<" frequencies are [Ha]:" << std::endl;;
+  std::cout.setf(std::ios::scientific, std::ios::floatfield);
+  std::cout.precision(6);
+  */
   for ( unsigned imode = 0 ; imode < _natom ; ++imode ) {
     const double freq0 = eigenvalues(imode*3  );
     const double freq1 = eigenvalues(imode*3+1);
@@ -445,12 +500,12 @@
     _frequencies[imode*3+1] = ( freq1 < 0.0e0 ) ? -std::sqrt(-freq1) : std::sqrt(freq1);
     _frequencies[imode*3+2] = ( freq2 < 0.0e0 ) ? -std::sqrt(-freq2) : std::sqrt(freq2);
     /*
-       std::cout << std::setw(14) << _frequencies[imode*3  ]
-       << std::setw(14) << _frequencies[imode*3+1]
-       << std::setw(14) << _frequencies[imode*3+2] << std::endl;
-       */
-  }
-
+    std::cout << std::setw(14) << _frequencies[imode*3  ]
+      << std::setw(14) << _frequencies[imode*3+1]
+      << std::setw(14) << _frequencies[imode*3+2] << std::endl;
+      */
+  }
+  
   for ( unsigned imode = 0 ; imode < 3*_natom ; ++imode ) {
     auto mode = _eigenVec.col(imode).normalized();
     for ( unsigned iatom = 0 ; iatom < 3*_natom ; ++iatom ) {
@@ -481,14 +536,14 @@
   }
 
   /*
-     std::cout << "# Eigen displacements are (columnwise) [bohr]:" << std::endl;
-     for ( unsigned iatom = 0 ; iatom < 3*_natom ; ++iatom ) {
-     for ( unsigned imode = 0 ; imode < 3*_natom ; ++imode ) {
-     std::cout << std::setw(15) << _eigenDisp(imode,iatom).real();
-     }
-     std::cout << std::endl;
-     }
-     */
+  std::cout << "# Eigen displacements are (columnwise) [bohr]:" << std::endl;
+  for ( unsigned iatom = 0 ; iatom < 3*_natom ; ++iatom ) {
+    for ( unsigned imode = 0 ; imode < 3*_natom ; ++imode ) {
+      std::cout << std::setw(15) << _eigenDisp(imode,iatom).real();
+    }
+    std::cout << std::endl;
+  }
+  */
 #else
   throw EXCEPTION("Functionnality not available without EIGEN support !!",ERRDIV);
   (void) freq;
@@ -509,8 +564,8 @@
   _mass.resize(_natom);
   const geometry::mat3d gprim = ddb.gprim();
   _gprim << gprim[0], gprim[1],gprim[2],
-  gprim[3], gprim[4], gprim[5],
-  gprim[6], gprim[7], gprim[8];
+         gprim[3], gprim[4], gprim[5],
+         gprim[6], gprim[7], gprim[8];
 
   bool isNormalized = ddb.isNormalized();
   for ( unsigned iatom = 0 ; iatom < _natom ; ++iatom ) {
