/**
 * @file include/histdata.hpp
 *
 * @brief  Basic structure for a _HIST file
 * This is a pure virtual class. 
 * Not to be instanciated.
 *
 * @author Jordan Bieder <jordan.bieder@cea.fr>
 *
 * @copyright Copyright 2014 Jordan Bieder
 *
 * This file is part of AbiOut.
 *
 * AbiOut is free software: you can redistribute it and/or modify
 * it under the terms of the GNU General Public License as published by
 * the Free Software Foundation, either version 3 of the License, or
 * (at your option) any later version.
 *
 * AbiOut is distributed in the hope that it will be useful,
 * but WITHOUT ANY WARRANTY; without even the implied warranty of
 * MERCHANTABILITY or FITNESS FOR A PARTICULAR PURPOSE.  See the
 * GNU General Public License for more details.
 *
 * You should have received a copy of the GNU General Public License
 * along with AbiOut.  If not, see <http://www.gnu.org/licenses/>.
 */


#ifndef HISTDATA_HPP
#define HISTDATA_HPP

#ifdef _WIN32
#include "base/win32.hpp"
#endif

#ifdef HAVE_CONFIG_H
#include "agate.h"
#undef HAVE_CONFIG_H
#endif

#include <string>
#include <vector>
#include <list>
#ifdef HAVE_CPPTHREAD
#include <thread>
#include <mutex>
#include <atomic>
#endif
#include <iostream>
#include <memory>
#include <list>
#include <cmath>
#include "plot/graph.hpp"
#include "base/geometry.hpp"


class Dtset;

/** 
 * Pure virtual class for HistData structure.
 */
class HistData {

  private :

  protected :

    class ImgData {
      public :
        int                 _imgmov;      ///< Remember if PIMD/NEB/String/... See abinit input variables
        std::vector<double> _acell;   ///< CELL lattice vector scaling
        std::vector<double> _rprimd;  ///< Real space PRIMitive translations, Dimensional
        std::vector<double> _etotal;  ///< Total energy of the system
        std::vector<double> _stress;  ///< 6 voigt value of the stress tensor for each time.

        ImgData();

        void clear();
        void resize(unsigned n);
    };


    unsigned _natom;    ///< Number of atom in the cell.
    unsigned _xyz;      ///< Number of dimension in space.
    unsigned _ntime;    ///< Number of time step.
    unsigned _nimage;   ///< Number of images if used.
    bool     _isPeriodic; ///< Are the position all inside the cell or not
    bool     _tryToMap; ///< Try to map structure when concatenating

#ifdef HAVE_CPPTHREAD
    std::atomic<unsigned> _ntimeAvail;    ///< Number of time step.
#else
    unsigned _ntimeAvail;    ///< Number of time step.
#endif

    std::vector<double> _xcart;   ///< vectors (X) of atom positions in CARTesian coordinates
    std::vector<double> _xred;    ///< vectors (X) of atom positions in REDuced coordinates
    std::vector<double> _fcart;   ///< atom Forces in CARTesian coordinates Ha/bohr
    std::vector<double> _acell;   ///< CELL lattice vector scaling
    std::vector<double> _rprimd;  ///< Real space PRIMitive translations, Dimensional
    std::vector<double> _etotal;  ///< Total energy of the system
    std::vector<double> _time;    ///< Molecular Dynamics TIME hbar/Ha
    std::vector<double> _stress;  ///< 6 voigt value of the stress tensor for each time.
    std::vector<double> _spinat;  ///< spin of each atom. Dimension is (natom) (should only work for dtset

    std::vector<int> _typat; ///< Type of each atom.
    std::vector<int> _znucl; ///< znucl for each type of atom

    ImgData _imgdata; ///<Store information for imgages

#ifdef HAVE_SPGLIB
    double   _symprec; ///< Precision to find symmetries
#endif

#ifdef HAVE_CPPTHREAD
    mutable std::thread _thread;    ///< Thread for reading file and save user time
    std::atomic<bool>   _endThread; ///< Shall we abord the thread 
#endif

    std::string      _filename; ///< To display which histfile we are readind

    /**
     * Compute autocorrelation function of ntime*n data (n function(ntime))
     * using FFT
     * @param begin begin iterator of a vector of howmany functions arranged like r_01,r_02,r_0howmany,...,r_T1,r_T2,...r_Thowmany
     * @param end end iterator of a vector of howmany functions arranged like r_01,r_02,r_0howmany,...,r_T1,r_T2,...r_Thowmany
     * @param howmany number of functions.
     * @return The autocorrelation fuction acf_1t=0 acf_2t=0... acf_1t=1 acf_2t=1 ....acf_nt=T
     */
    static std::vector<double> acf(std::vector<double>::const_iterator begin, std::vector<double>::const_iterator end, const int howmany);

    /**
     * Check if the atomes in the hist are in the same order as in this one.
     * If not, it returns a vector of how to get the order of this in hist.
     * @param hist the new hist to reorder eventually.
     * @return A vector of indice to explore hist to get the same order as in this.
     */
    std::vector<unsigned> reorder(const HistData &hist) const ;

    /**
     * Compute average of the current HistData in the input pointer
     * @param tbegin First time to consider
     * @param tend Last time excluded to consider
     * @param dest HistData to use to store the average.
     */
    void myAverage(unsigned tbegin, unsigned tend, HistData &dest) const;

  public :


    /**
     * Constructor.
     */
    HistData();

    /**
     * Copy constructor.
     * @param hist Supposed to be copied
     */
    HistData(const HistData& hist);

    /**
     * Move constructor.
     * @param hist Supposed to be moved
     */
    HistData(HistData&& hist);

    /**
     * Destructor.
     */
    virtual ~HistData();

    /**
     * Assignement operator
     * @param hist Supposed to be copied
     * @return The supposed new hist
     */
    HistData& operator = (const HistData& hist);

    /**
     * Move operator
     * @param hist Supposed to be moved
     * @return The supposed new hist
     */
    HistData& operator = (HistData&& hist);


    /**
     * Wait untile hist is loaded up to t time step
     * @param t time to reach
     */
    void waitTime(unsigned t) const;

    /**
     * Open a file and read it to fill the data
     * @param filename Name of the file
     */
    virtual void readFromFile(const std::string& filename) = 0;

    /**
     * Get the number of atoms
     * @return the number of atoms
     */
    unsigned natom() const { return _natom; }

    /**
     * Get the total number of time step at the end of readFromFile
     * @return the number of time steps
     */
    unsigned ntime() const { return _ntime; }

    /**
     * Get the number of time steps that are available for processing during readFromFile
     * @return the number of time steps
     */
    unsigned ntimeAvail() const { return _ntimeAvail; }

    /**
     * Get the corresponding parameter at a given time.
     * @param time The step of the MD simulation
     * @param natom Number of atom read for the current time time
     * @return xcart
     */
    const double* getXcart(unsigned time, unsigned* natom = nullptr) const;

    /**
     * Get the corresponding parameter at a given time.
     * @param time The step of the MD simulation
     * @param natom Number of atom read for the current time time
     * @return xred
     */
    const double* getXred(unsigned time, unsigned* natom = nullptr) const;

    /**
     * Get the corresponding parameter at a given time.
     * @param time The step of the MD simulation
     * @param natom Number of atom read for the current time time
     * @return fcart 
     */
    const double* getFcart(unsigned time, unsigned* natom = nullptr) const;

    /**
     * Get the corresponding parameter at a given time.
     * @param time The step of the MD simulation
     * @return acell
     */
    const double* getAcell(unsigned time) const;

    /**
     * Get the corresponding parameter at a given time.
     * @param time The step of the MD simulation
     * @return rprimd
     */
    const double* getRprimd(unsigned time) const;

    /**
     * Get the corresponding parameter at a given time.
     * @param time The step of the MD simulation
     * @return the total energy of the system (electronic potential energy)
     */
    double getEtotal(unsigned time) const;

    /**
     * Get the 6 stress values (in Voigt notation)
     * @param time The step of the MD simulation
     * @return the pointer to the first value of stress tensor
     */
    const double* getStress(unsigned time) const;

    /**
     * Get the 6 strain values with respect to the reference dtset
     * @param time the step at which to calculate the strain
     * @param dtset is the reference structure to extract the strain
     */
    std::array<double,6> getStrain(const unsigned time, const Dtset& dtset) const;

    /**
     * Get the 3 composantes of spin for each atom
     * @param time The step of the MD simulation
     * @param natom Number of atom read
     * @return the pointer to the first atom spinat
     */
    const double*  getSpinat(unsigned time, unsigned* natom = nullptr) const;

    /**
     * Get the corresponding parameter at a given time.
     * @param time The step of the MD simulation
     * @return Time
     */
    double getTime(unsigned time) const;

    /**
     * Get the number of type of atoms.
     * @return number of different znucl;
     */
    unsigned getNtypat() const;

    /**
     * Compute distance between two atoms
     * IDs are in the hist object, not local
     * @param iatom1 First atom (starting point)
     * @param iatom2 Second atom (ending point)
     * @return the distance between iatom1 and iatom2
     */
    double getDistance(const unsigned iatom1, const unsigned iatom2, const unsigned itime) const;

    /**
     * Compute angle between 3 atoms
     * IDs are in the hist object, not local
     * The two vectors are iatom2-iatom1 and iatom3-iatom2
     * @param iatom1 First atom (starting point)
     * @param iatom2 Second atom (middle point)
     * @param iatom2 Third atom (ending point)
     * @return the angle
     */
    double getAngle(const unsigned iatom1, const unsigned iatom2, const unsigned iatom3, const unsigned itime) const;

    /**
     * Get the znucl of each type of atom
     * @return znucl value of each type of atom
     */
    const std::vector<int> znucl() const;

    /**
     * Get the type of each atom
     * @return type of each atom in the cell
     */
    const std::vector<int> typat() const;

    /**
     * Get the number of images.
     * @return number of images.
     */
    int nimage() const {return std::max(static_cast<unsigned>(1),_nimage);}

    /**
     * Get the name of the hist file we are actually using
     * @return the path to the filename.
     */
    const std::string& filename() const {return _filename;}

    /**
     * Try to build an HistData with the file file
     * Can return a HistDataNC or other child class.
     * @param file Name of the file to read
     * @param wait Do you need to wait for the full file to be loaded in memory ? eg. for data analysis yes.
     * @return A pointer to the HistData or throw an Exception if failed.
     */
    static HistData* getHist(const std::string& file, bool wait = false);

    /**
     * Get the space group number
     * @param itime The step of the MD run
     * @param symprec Precision to find symetries (in bohr)
     * @param name The spacegroup name is set if variable is present.
     * @return The space group number
     */
    unsigned getSpgNum(const unsigned itime, double symprec, std::string *name = nullptr) const;

    /**
     * Get the space group name
     * @param itime The step of the MD run
     * @return A string with the name of the space group number
     */
    std::string getSpgHM(const unsigned itime) const;

    /**
     * Add an histdata if data are compatible.
     * The time is not taken from the argument but rather recomputed to continue
     * @param hist The HistData to add after the curren HistData
     * @return the new full Histdata
     */
    virtual HistData& operator+=(HistData& hist);

    /**
     * Calculates the radia pair distribution function between two type of atoms or all atoms.
     * @param znucl1 First type of atom to include in the calculation.
     * @param znucl2 Second type of atom to include in the calculation.
     * @param Rmax The maximum radius cutoff to compute the function.
     * @param dR The shell thickness to compute the function.
     * @param tbegin First time to use for calculation
     * @param tend last time to use for calculation
     * @return A pair of two vector. The first one is the radius (absisses) and the second is the pair distribution function corresponding to the radius (ordonnees).
     */
    std::pair<std::vector<double>,std::vector<double>> getPDF(unsigned znucl1, unsigned znucl2, double Rmax, double dR, unsigned tbegin, unsigned tend) const;

    /**
     * Compute the Mean Square Displacement at time itime for a specific znucl.
     * @param tbegin first time to consider
     * @param tend last time not included
     * return <(x(t)-x0)^2>
     */
    std::list<std::vector<double>> getMSD(unsigned tbegin,unsigned tend) const;

    /**
     * Compute the gyration radius tensor of each type of atoms
     * @param tbegin first time to consider
     * @param tend last time not included
     */
    std::list<std::vector<double>> getGyration(unsigned tbegin,unsigned tend) const;

    /**
     * Compute the position autocorrelation function
     * @param tbegin First time to use to calculate mean values
     * @param tend Last time to use to calculate mean values
     */
    std::list<std::vector<double>> getPACF(unsigned tbegin, unsigned tend) const;

    /**
     * Compute the polarization using the Born Effective Charges and the reference structure
     * P_i = \frac{e}{V}\sum_j Z_ij \Delta x_j
     * @param ref The reference structure to use to compute the displacements.
     * @param Zeff A vector of length _natom containing the matrix BEC
     * @param tbegin First time to consider
     * @param tend Last time to consider (excluded)
     * @return A vector containing the polarization vector of each time step P0.x P0.y P0.z P1.x P1.y....
     */
    std::vector<double> getPolarization(const Dtset &ref, const std::vector<geometry::mat3d> &Zeff, unsigned tbegin, unsigned tend) const;

    /**
     * Print basic mean information about a trajectory
     * Total energy
     * Volume
     * Temperature
     * Pressure
     * Stresses
     * @param tbegin First time to use to calculate mean values
     * @param tend Last time to use to calculate mean values
     * @param out The ostream to print data
     */
    void printThermo(unsigned tbegin, unsigned tend, std::ostream &out = std::cout);

    /**
     * Recompute xred and xcart so that the periodic boundaries a imposed
     * or remove periodic boundaries
     * @param itime Specify what time step to work on. If -1 then do it for all times
     * @param toPeriodic True to impose periodicity, False to remove periodicity
     */
    void periodicBoundaries(unsigned itime, bool toPeriodic);

    /**
     * Driver to plot something 
     * @param tbegin First time to use to plot data
     * @param tend Last time to use to plot data
     * @param stream The stream containing the command to parse
     * @param gplot Pointer  to a plotter
     * @param save What to do with the calculated data : plot ? save to file ? save raw data?
     */
    virtual void plot(unsigned tbegin, unsigned tend, std::istream &stream, Graph *gplot, Graph::GraphSave save);


    /**
     * Dump the full history into the current format
     * @param filename Name or base name of the file to creat.
     * @param tbegin first time to start with
     * @param tend Last time (not included) in the dumping
     */
    virtual void dump(const std::string& filename, unsigned tbegin, unsigned tend, unsigned step = 1) const;

    /**
     * Compute the average of all quantities and build an HistDataDtset with it
     * Build is set as a dtset
     * the average is build between tbegin and tend
     * @param tbegin First time to consider
     * @param tend Last time (not included) to build the average
     * @return the equivalent Dtset of the average of the current hist file.
     */
<<<<<<< HEAD
    HistData* average(unsigned tbegin, unsigned tend);
=======
    virtual HistData* average(unsigned tbegin, unsigned tend) const;
>>>>>>> 08fa89cc

    /**
     * Compute the centroid of a hist if there are several images
     */
    void centroid();

    /**
     * Change position of one atom at a given time step.
     * The new x, y, z are in reduce coordinated.
     * @param itime The time step 
     * @param iatom The atom indice
     * @param x New x position of the atom
     * @param y New y position of the atom
     * @param z Nez z position of the atom
     */
    void moveAtom(unsigned itime, unsigned iatom, double x, double y, double z);

    /**
     * Change the type of one atom for the whole hist.
     * The new type must be an existing type ie <_znucl.size()
     * @param iatom The atom indice
     * @param typat The new type of the atom
     */
    void typeAtom(unsigned iatom, unsigned typat);
    
    /**
     * Change the origin of the box
     * @param itime The time step 
     * @param x New x position of the origin
     * @param y New y position of the origin
     * @param z Nez z position of the origin
     */
    void shiftOrigin(unsigned itime, double x, double y, double z);

    /**
     * Check if tbegin and tend are compatible with the current set of data
     * 0<=tbegin<tend<=_ntime
     * @param tbegin first time 
     * @param tend last time
     */
    void checkTimes(unsigned tbegin, unsigned tend) const ;

    /**
     * @brief Linear interpolation of the structures contained in the hist
     * @param ninter The number of structures to construct between to already present
     * structures in the HIST
     */
    virtual void interpolate(unsigned ninter, double amplitude);

    void basicChecks();

    virtual bool hasThermo() const { return false; }

    virtual bool hasEtotal() const { return false; }

    virtual bool hasStress() const { return false; }

    virtual bool isPeriodic() const { return _isPeriodic; }

    /**
     * Try to build a HistData which integral of PACF is as small as possible
     * @param tbegin First time to use
     * @param tend Last time to use 
     * @param ntime The number of time step to include
     * @param T Initial temperature for the annealing
     * @param mu Factor for decreasing T. Should be 0 < mu < 1. The law is T=mu.T
     * @param step The number of steps to be done at fixed temperature
     *
     */
    void decorrelate(unsigned tbegin, unsigned tend, unsigned ntime, double T, double mu, unsigned step);
    bool getTryToMap() const;
    void setTryToMap(bool tryToMap);
};

#endif  // HISTDATA_HPP<|MERGE_RESOLUTION|>--- conflicted
+++ resolved
@@ -465,11 +465,7 @@
      * @param tend Last time (not included) to build the average
      * @return the equivalent Dtset of the average of the current hist file.
      */
-<<<<<<< HEAD
-    HistData* average(unsigned tbegin, unsigned tend);
-=======
     virtual HistData* average(unsigned tbegin, unsigned tend) const;
->>>>>>> 08fa89cc
 
     /**
      * Compute the centroid of a hist if there are several images
